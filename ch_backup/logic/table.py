--- conflicted
+++ resolved
@@ -391,41 +391,6 @@
         mtimes: Dict[str, TableMetadataMtime],
         create_statement: bytes,
     ) -> None:
-<<<<<<< HEAD
-        """
-        Make backup of metadata and data of single table.
-
-        Return backup metadata of successfully backuped table, otherwise None.
-        """
-        logging.debug(
-            'Performing table backup for "{}"."{}"', table.database, table.name
-        )
-        create_statement = self._load_create_statement_from_disk(table)
-        if not create_statement:
-            logging.warning(
-                'Skipping table backup for "{}"."{}". Local metadata is empty or absent',
-                db.name,
-                table.name,
-            )
-            return
-
-        # Freeze only MergeTree tables
-        if not schema_only and table.is_merge_tree():
-            try:
-                context.ch_ctl.freeze_table(backup_name, table)
-            except ClickhouseError:
-                if context.ch_ctl.does_table_exist(table.database, table.name):
-                    raise
-
-                logging.warning(
-                    'Table "{}"."{}" was removed by a user during backup',
-                    table.database,
-                    table.name,
-                )
-                return
-
-=======
->>>>>>> 248e0ce1
         # Check if table metadata was updated
         new_mtime = self._get_mtime(table.metadata_path)
         if new_mtime is None or mtimes[table.name].mtime != new_mtime:

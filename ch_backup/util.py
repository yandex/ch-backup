"""
util module defines various auxiliary functions
"""
import collections
import glob
import grp
import os
import pwd
import re
import shutil
import string
import time
from dataclasses import fields as data_fields
from datetime import datetime, timedelta, timezone
from functools import partial
from inspect import currentframe
from itertools import islice
from typing import (
    BinaryIO,
    Callable,
    Iterable,
    Iterator,
    List,
    Tuple,
    Type,
    TypeVar,
    Union,
)

import humanfriendly
import tenacity

from ch_backup import logging
from ch_backup.exceptions import ClickhouseBackupError

T = TypeVar("T")

LOCAL_TZ = timezone(
    timedelta(seconds=-1 * (time.altzone if time.daylight else time.timezone))
)
_ALLOWED_NAME_CHARS = set(["_"] + list(string.ascii_letters) + list(string.digits))
_HEX_UPPERCASE_TABLE = [
    "0",
    "1",
    "2",
    "3",
    "4",
    "5",
    "6",
    "7",
    "8",
    "9",
    "A",
    "B",
    "C",
    "D",
    "E",
    "F",
]


def chown_dir_contents(
    user: str, group: str, dir_path: str, need_recursion: bool = False
) -> None:
    """
    Recursively change directory user/group
    """
    if need_recursion:
        for path, dirs, files in os.walk(dir_path):
            for directory in dirs:
                shutil.chown(os.path.join(path, directory), user, group)
            for file in files:
                shutil.chown(os.path.join(path, file), user, group)
    else:
        for path in os.listdir(dir_path):
            shutil.chown(os.path.join(dir_path, path), user, group)


def list_dir_files(dir_path: str) -> List[str]:
    """
    Returns paths of all files of directory (recursively), relative to its path
    """
    return [
        file[len(dir_path) + 1 :]
        for file in filter(os.path.isfile, glob.iglob(dir_path + "/**", recursive=True))
    ]


def setup_environment(config: dict) -> None:
    """
    Set environment variables
    """
    try:
        env_value = ":".join(config["ca_bundle"])
        os.environ["REQUESTS_CA_BUNDLE"] = env_value
    except KeyError:
        pass


def demote_group(new_group: str) -> None:
    """
    Perform group change
    """
    new_gid = grp.getgrnam(new_group).gr_gid
    os.setgid(new_gid)


def demote_user(new_user: str) -> None:
    """
    Perform user change
    """
    new_uid = pwd.getpwnam(new_user).pw_uid
    os.setuid(new_uid)


def escape(s: str) -> str:
    """
    Escaping special character '`'
    """
    return r"\`".join(s.split("`"))


def demote_user_group(new_user: str, new_group: str) -> None:
    """
    Perform user and group change
    """
    demote_group(new_group)
    demote_user(new_user)


def drop_privileges(config: dict) -> bool:
    """
    Demote user/group if needed
    """

    try:
        if config["drop_privileges"]:
            demote_user_group(config["user"], config["group"])
            return True
    except KeyError:
        pass

    return False


def strip_query(query_text: str) -> str:
    """
    Remove query without newlines and duplicate whitespaces.
    """
    return re.sub(r"\s{2,}", " ", query_text.replace("\n", " ")).strip()


def now() -> datetime:
    """
    Return local datetime with timezone information.
    """
    return datetime.now(LOCAL_TZ)


def utcnow() -> datetime:
    """
    Return UTC datetime with timezone information.
    """
    return datetime.now(timezone.utc)


def wait_for(
    func: Callable[[], bool],
    timeout_s: float,
    interval_s: float = 1.0,
    on_wait_begin: Callable = None,
    on_wait_end: Callable = None,
    on_interval_begin: Callable = None,
    on_interval_end: Callable = None,
) -> None:
    """
    Waits for function to return True in time.
    """
    if on_wait_begin is not None:
        on_wait_begin()

    time_left = timeout_s
    while time_left > 0 and func():
        if on_interval_begin is not None:
            on_interval_begin()

        time.sleep(interval_s)
        time_left -= interval_s

        if on_interval_end is not None:
            on_interval_end()

    if on_wait_end is not None:
        on_wait_end()


def retry(
    exception_types: Union[type, tuple] = Exception,
    max_attempts: int = 5,
    max_interval: float = 5,
    retry_if: tenacity.retry_base = tenacity.retry_always,
) -> Callable:
    """
    Function decorator that retries wrapped function on failures.
    """

    def _log_retry(retry_state):
        logging.debug(
            "Retrying %s.%s in %.2fs, attempt: %s, reason: %r",
            retry_state.fn.__module__,
            retry_state.fn.__qualname__,
            retry_state.next_action.sleep,
            retry_state.attempt_number,
            retry_state.outcome.exception(),
        )

    return tenacity.retry(
        retry=tenacity.retry_all(
            tenacity.retry_if_exception_type(exception_types), retry_if
        ),
        wait=tenacity.wait_random_exponential(multiplier=0.5, max=max_interval),
        stop=tenacity.stop_after_attempt(max_attempts),
        reraise=True,
        before_sleep=_log_retry,
    )


def get_table_zookeeper_paths(tables: Iterable) -> Iterable[Tuple]:
    """
    Parse ZooKeeper path from create statement.
    """
    result = []
    for table in tables:
        match = re.search(
            R"""Replicated\S{0,20}MergeTree\(\'(?P<zk_path>[^']+)\',""",
            table.create_statement,
        )
        if not match:
            raise ClickhouseBackupError(
                f"Couldn`t parse create statement for zk path: {table}"
            )
        result.append((table, match.group("zk_path")))
    return result


def get_database_zookeeper_paths(databases: Iterable[str]) -> Iterable[str]:
    """
    Parse ZooKeeper path from create statement.
    """
    result = []
    for db_sql in databases:
        match = re.search(
            R"""Replicated\(\'(?P<zk_path>[^']+)\', '(?P<shard>[^']+)', '(?P<replica>[^']+)'""",
            db_sql,
        )
        if not match:
            continue
        result.append(
            f'{match.group("zk_path")}/replicas/{match.group("shard")}|{match.group("replica")}'
        )
    return result


def compare_schema(schema_a: str, schema_b: str) -> bool:
    """
    Normalize table schema for comparison.
    `... ENGINE = Distributed('aaa', bbb, ccc, xxx) ...` may be in ver. before 19.16, 20.1
    `... ENGINE = Distributed('aaa', 'bbb', 'ccc', xxx) ...` in ver. 19.16+, 20.1+

    Also
    `ATTACH TABLE `db`.`table` UUID '...' ...` from file schema, multiline
    `CREATE TABLE db.table ` from sql request, single line
    """

    def _normalize(schema: str) -> str:
        res = re.sub(
            r"ENGINE = Distributed\('([^']+)', ('?)(\w+)\2, ('?)(\w+)\4(, .*)?\)",
            r"ENGINE = Distributed('\1', '\3', '\5'\6)",
            schema,
        ).lower()
        res = re.sub(
            r"^attach table `?([^`\.]+)`?\.\`?([^`\.]+)\` (uuid '[^']+')?",
            r"create table \1.\2",
            res,
        )
        res = re.sub(r"\s+", " ", res)
        res = re.sub(r"\( +", "(", res)
        res = re.sub(r" +\)", ")", res)
        res = re.sub(r" $", "", res)
        return res

    return _normalize(schema_a) == _normalize(schema_b)


def format_size(value: int) -> str:
    """
    Format a value in bytes to human-friendly representation.
    """
    return humanfriendly.format_size(value, binary=True)


def escape_metadata_file_name(name: str) -> str:
    """
    Escape object name to use for metadata file.
    Should be equal to https://github.com/ClickHouse/ClickHouse/blob/master/src/Common/escapeForFileName.cpp#L8
    """
    result = bytearray(b"")
    name_b = name.encode("utf-8")
    for c in name_b:
        if chr(c) in _ALLOWED_NAME_CHARS:
            result.append(c)
        else:
            result.extend(
                f"%{_HEX_UPPERCASE_TABLE[int(c / 16)]}{_HEX_UPPERCASE_TABLE[c % 16]}".encode(
                    "utf-8"
                )
            )
    return result.decode("utf-8")


def chunked(iterable: Iterable, n: int) -> Iterator[list]:
    """
    Chunkify iterable into lists of length n. The last chunk may be shorter.

    Based on https://docs.python.org/3/library/itertools.html#itertools-recipes

    >>> list(chunked('ABCDEFG', 3))
    [['A', 'B', 'C'], ['D', 'E', 'F'], ['G']]
    """
    if n < 1:
        raise ValueError("n must be at least one")
    it = iter(iterable)
    while True:
        chunk = list(islice(it, n))
        if not chunk:
            break
        yield chunk


def read_by_chunks(file: BinaryIO, chunk_size: int) -> Iterator[bytes]:
    """
    Read and yield file-like object by chunks.
    """
    for chunk in iter(partial(file.read, chunk_size), b""):
        yield chunk


def current_func_name() -> str:
    """
    Return the current function name.

    Current function is a function calling func_name()
    """
    return currentframe().f_back.f_code.co_name  # type: ignore[union-attr]


def exhaust_iterator(iterator: Iterator) -> None:
    """
    Read all elements from iterator until it stops.
    """
    collections.deque(iterator, maxlen=0)


def dataclass_from_dict(type_: Type[T], data: dict) -> T:
    """
    Create dataclass instance from dictionary.

    Function ignores extra keys and is not recursive.
    """
    class_fields = {f.name for f in data_fields(type_)}
    return type_(**{k: v for k, v in data.items() if k in class_fields})  # type: ignore[call-arg]


<<<<<<< HEAD
class RateLimiter:
    """
    Rate limiter based on token bucket algorithm.
    """

    def __init__(self, limit_per_sec: int, get_time_func: Callable = time.time):
        self._limit_per_sec = limit_per_sec
        self._get_time_func = get_time_func
        self._bucket_tokens = self._limit_per_sec
        self._bucket_last_update = self._get_time_func()

    def grant(self, tokens=1):
        """
        Returns True if there's enough tokens in a bucket to grant
        requrested number of tokens. Otherwise returns False.
        """

        if self._limit_per_sec == 0:
            return True
        current_time = self._get_time_func()
        lapse = current_time - self._bucket_last_update
        self._bucket_tokens = min(
            self._limit_per_sec, self._bucket_tokens + lapse * self._limit_per_sec
        )
        if self._bucket_tokens >= tokens:
            self._bucket_tokens -= tokens
            self._bucket_last_update = current_time
            return True

        return False
=======
# pylint: disable=invalid-name
class cached_property:
    """
    Analogue for functools.cached_property.

    We could use cached_property from functools when the supported version of python would be >= 3.8.
    """

    def __init__(self, func):
        self.func = func

    def __get__(self, obj, cls):
        if obj is None:
            return self
        value = obj.__dict__[self.func.__name__] = self.func(obj)
        return value
>>>>>>> 0075a7d1
<|MERGE_RESOLUTION|>--- conflicted
+++ resolved
@@ -371,7 +371,6 @@
     return type_(**{k: v for k, v in data.items() if k in class_fields})  # type: ignore[call-arg]
 
 
-<<<<<<< HEAD
 class RateLimiter:
     """
     Rate limiter based on token bucket algorithm.
@@ -402,7 +401,8 @@
             return True
 
         return False
-=======
+
+
 # pylint: disable=invalid-name
 class cached_property:
     """
@@ -418,5 +418,4 @@
         if obj is None:
             return self
         value = obj.__dict__[self.func.__name__] = self.func(obj)
-        return value
->>>>>>> 0075a7d1
+        return value
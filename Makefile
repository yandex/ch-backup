SHELL := bash

export PYTHON_VERSION ?= $(shell cat .python-version)
export PYTHONIOENCODING ?= utf8
export COMPOSE_HTTP_TIMEOUT ?= 300
export CLICKHOUSE_VERSION ?= latest
export PROJECT_NAME ?= ch-backup

export BUILD_PYTHON_OUTPUT_DIR ?= dist
export BUILD_DEB_OUTPUT_DIR ?= out

# Different ways of passing signing key for building debian package
export DEB_SIGN_KEY_ID ?=
export DEB_SIGN_KEY ?=
export DEB_SIGN_KEY_PATH ?=

# Platform of image for building debian package according to
# https://docs.docker.com/build/building/multi-platform/#building-multi-platform-images
# E.g. linux/amd64, linux/arm64, etc.
# If platform is not provided Docker uses platform of the host performing the build
export DEB_TARGET_PLATFORM ?=
# Name of image (with tag) for building deb package.
# E.g. ubuntu:22.04, ubuntu:jammy, ubuntu:bionic, etc.
# If it is not provided, default value in Dockerfile is used
export DEB_BUILD_DISTRIBUTION ?=


SRC_DIR = ch_backup
TESTS_DIR = tests
VENV = .venv
SESSION_FILE = .session_conf.sav
INSTALL_DIR = $(DESTDIR)/opt/yandex/ch-backup
INTEGRATION_TEST_TOOL=uv run python -m tests.integration.env_control


.PHONY: build
build: setup
	uv build --python $(PYTHON_VERSION)


.PHONY: setup
setup: check-environment ch_backup/version.txt


.PHONY: all
all: lint test-unit build test-integration


.PHONY: lint
lint: setup isort black codespell ruff pylint mypy bandit


.PHONY: isort
isort: setup
	uv run --python $(PYTHON_VERSION) isort --check --diff $(SRC_DIR) $(TESTS_DIR)


.PHONY: black
black: setup
	uv run --python $(PYTHON_VERSION) black --check --diff $(SRC_DIR) $(TESTS_DIR)


.PHONY: codespell
<<<<<<< HEAD
codespell: setup
	uv run --python $(PYTHON_VERSION) codespell $(SRC_DIR) $(TESTS_DIR)


.PHONY: fix-codespell-errors
fix-codespell-errors: setup
	uv run --python $(PYTHON_VERSION) codespell -w $(SRC_DIR) $(TESTS_DIR)

=======
codespell: install-deps
	${TEST_ENV} codespell $(SRC_DIR) $(TESTS_DIR) *.md

.PHONY: fix-codespell-errors
fix-codespell-errors: install-deps
	${TEST_ENV} codespell -w $(SRC_DIR) $(TESTS_DIR) *.md
>>>>>>> 8bc44b45

.PHONY: ruff
ruff: setup
	uv run --python $(PYTHON_VERSION) ruff check $(SRC_DIR) $(TESTS_DIR)


.PHONY: pylint
pylint: setup
	uv run --python $(PYTHON_VERSION) pylint $(SRC_DIR)
	uv run --python $(PYTHON_VERSION) pylint --disable=missing-docstring,invalid-name $(TESTS_DIR)


.PHONY: mypy
mypy: setup
	uv run --python $(PYTHON_VERSION) mypy $(SRC_DIR) $(TESTS_DIR)


.PHONY: bandit
bandit: setup
	uv run --python $(PYTHON_VERSION) bandit -c bandit.yaml -r ch_backup


.PHONY: format
format: setup
	uv run --python ${PYTHON_VERSION} isort .
	uv run --python ${PYTHON_VERSION} black .


.PHONY: test-unit
test-unit: setup
	uv run --python $(PYTHON_VERSION) py.test $(PYTEST_ARGS) tests


.PHONY: test-integration
test-integration: create-test-env
	rm -rf staging/logs
	uv run behave --show-timings --stop -D skip_setup $(BEHAVE_ARGS) @tests/integration/ch_backup.featureset


.PHONY: clean
clean: clean-test-env clean-pycache clean-debuild
	rm -rf ${VENV} *.egg-info htmlcov .coverage* .hypothesis .mypy_cache .pytest_cache \
	     .ruff_cache ch_backup/version.txt dist

.PHONY: clean-pycache
clean-pycache:
	find . -name __pycache__ -type d -exec rm -rf {} +


.PHONY: install
install:
	@echo "Installing into $(INSTALL_DIR)"
	python3 -m venv $(INSTALL_DIR)
	$(INSTALL_DIR)/bin/pip install --no-compile $(BUILD_PYTHON_OUTPUT_DIR)/ch_backup-*.whl
	mkdir -p $(DESTDIR)/usr/bin/
	ln -s /opt/yandex/ch-backup/bin/ch-backup $(DESTDIR)/usr/bin/
	mkdir -p $(DESTDIR)/etc/bash_completion.d/
	env LC_ALL=C.UTF-8 LANG=C.UTF-8 \
	    _CH_BACKUP_COMPLETE=bash_source $(INSTALL_DIR)/bin/ch-backup > $(DESTDIR)/etc/bash_completion.d/ch-backup || \
	    test -s $(DESTDIR)/etc/bash_completion.d/ch-backup
	rm -rf $(INSTALL_DIR)/bin/activate*
	find $(INSTALL_DIR) -name __pycache__ -type d -exec rm -rf {} +
	test -n '$(DESTDIR)' \
	    && grep -l -r -F '#!$(INSTALL_DIR)' $(INSTALL_DIR) \
	        | xargs sed -i -e 's|$(INSTALL_DIR)|/opt/yandex/ch-backup|' \
	    || true


.PHONY: uninstall
uninstall:
	@echo "Uninstalling from $(INSTALL_DIR)"
	rm -rf $(INSTALL_DIR) $(DESTDIR)/usr/bin/ch-backup $(DESTDIR)/etc/bash_completion.d/ch-backup


.PHONY: build-deb-package
build-deb-package: setup
	./build_deb_in_docker.sh


.PHONY: build-deb-package-local
build-deb-package-local: prepare-changelog
	./build_deb.sh


.PHONY: prepare-changelog
prepare-changelog: setup
	@rm -f debian/changelog
	dch --create --package ch-backup --distribution stable \
	    -v `cat ch_backup/version.txt` \
	    "Yandex autobuild"


.PHONY: clean-debuild
clean-debuild:
	rm -rf debian/{changelog,files,ch-backup,.debhelper}
	rm -f ../ch-backup_*{build,changes,deb,dsc,tar.gz}


.PHONY: create-test-env
create-test-env: build ${SESSION_FILE}

${SESSION_FILE}:
	${INTEGRATION_TEST_TOOL} create


.PHONY: start-test-env
start-test-env: create-test-env
	${INTEGRATION_TEST_TOOL} start


.PHONY: stop-test-env
stop-test-env:
	test -f ${SESSION_FILE} && ${INTEGRATION_TEST_TOOL} stop || true


.PHONY: clean-test-env
clean-test-env: stop-test-env
	rm -rf staging ${SESSION_FILE}


ch_backup/version.txt:
	@echo "2.$$(git rev-list HEAD --count).$$(git rev-parse --short HEAD | perl -ne 'print hex $$_')" > ch_backup/version.txt


.PHONY: check-environment
check-environment:
	@if ! command -v "uv" &>/dev/null; then \
		echo 'Python project manager tool "uv" not found. Please follow installation instructions at https://docs.astral.sh/uv/getting-started/installation.' >&2; exit 1; \
	fi
	@if [ -z "${PYTHON_VERSION}" ]; then \
		echo 'Failed to determine version of Python interpreter to use.' >&2; exit 1; \
	fi


.PHONY: help
help:
	@echo "Targets:"
	@echo "  build (default)            Build Python packages (sdist and wheel)."
	@echo "  all                        Alias for \"lint test-unit build test-integration\"."
	@echo "  lint                       Run all linter tools. Alias for \"isort black codespell ruff pylint mypy bandit\"."
	@echo "  test-unit                  Run unit tests."
	@echo "  test-integration           Run integration tests."
	@echo "  isort                      Perform isort checks."
	@echo "  black                      Perform black checks."
	@echo "  codespell                  Perform codespell checks."
	@echo "  ruff                       Perform ruff checks."
	@echo "  pylint                     Perform pylint checks."
	@echo "  mypy                       Perform mypy checks.."
	@echo "  bandit                     Perform bandit checks."
	@echo "  create-test-env            Create test environment."
	@echo "  start-test-env             Start test environment runtime."
	@echo "  stop-test-env              Stop test environment runtime."
	@echo "  clean-test-env             Clean up test environment."
	@echo "  build-deb-package          Build Debian package."
	@echo "  format                     Re-format source code to conform style settings enforced by"
	@echo "                             isort and black tools."
	@echo "  clean                      Clean up build and test artifacts."
	@echo "  help                       Show this help message."
	@echo
	@echo "Environment Variables:"
	@echo "  PYTHON_VERSION             Python version to use (default: \"$(PYTHON_VERSION)\")."
	@echo "  PYTEST_ARGS                Arguments to pass to pytest (unit tests)."
	@echo "  BEHAVE_ARGS                Arguments to pass to behave (integration tests)."
	@echo "  CLICKHOUSE_VERSION         ClickHouse version to use in integration tests (default: \"$(CLICKHOUSE_VERSION)\")."<|MERGE_RESOLUTION|>--- conflicted
+++ resolved
@@ -61,23 +61,14 @@
 
 
 .PHONY: codespell
-<<<<<<< HEAD
 codespell: setup
-	uv run --python $(PYTHON_VERSION) codespell $(SRC_DIR) $(TESTS_DIR)
+	uv run --python $(PYTHON_VERSION) codespell $(SRC_DIR) $(TESTS_DIR) *.md
 
 
 .PHONY: fix-codespell-errors
 fix-codespell-errors: setup
-	uv run --python $(PYTHON_VERSION) codespell -w $(SRC_DIR) $(TESTS_DIR)
-
-=======
-codespell: install-deps
-	${TEST_ENV} codespell $(SRC_DIR) $(TESTS_DIR) *.md
-
-.PHONY: fix-codespell-errors
-fix-codespell-errors: install-deps
-	${TEST_ENV} codespell -w $(SRC_DIR) $(TESTS_DIR) *.md
->>>>>>> 8bc44b45
+	uv run --python $(PYTHON_VERSION) codespell -w $(SRC_DIR) $(TESTS_DIR) *.md
+
 
 .PHONY: ruff
 ruff: setup
